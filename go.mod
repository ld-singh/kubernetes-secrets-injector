--- conflicted
+++ resolved
@@ -4,42 +4,19 @@
 
 require (
 	github.com/golang/glog v1.0.0
-<<<<<<< HEAD
 	github.com/stretchr/testify v1.7.0
-	k8s.io/api v0.23.5
-	k8s.io/apimachinery v0.23.5
-)
-
-require (
-	github.com/davecgh/go-spew v1.1.1 // indirect
-	github.com/go-logr/logr v1.2.0 // indirect
-=======
 	k8s.io/api v0.25.0
 	k8s.io/apimachinery v0.25.0
 )
 
 require (
 	github.com/go-logr/logr v1.2.3 // indirect
->>>>>>> 4c8917ea
 	github.com/gogo/protobuf v1.3.2 // indirect
 	github.com/google/go-cmp v0.5.8 // indirect
 	github.com/google/gofuzz v1.2.0 // indirect
 	github.com/json-iterator/go v1.1.12 // indirect
 	github.com/modern-go/concurrent v0.0.0-20180306012644-bacd9c7ef1dd // indirect
 	github.com/modern-go/reflect2 v1.0.2 // indirect
-<<<<<<< HEAD
-	github.com/pmezard/go-difflib v1.0.0 // indirect
-	golang.org/x/net v0.0.0-20211209124913-491a49abca63 // indirect
-	golang.org/x/text v0.3.7 // indirect
-	gopkg.in/inf.v0 v0.9.1 // indirect
-	gopkg.in/yaml.v2 v2.4.0 // indirect
-	gopkg.in/yaml.v3 v3.0.0-20210107192922-496545a6307b // indirect
-	k8s.io/klog/v2 v2.30.0 // indirect
-	k8s.io/utils v0.0.0-20211116205334-6203023598ed // indirect
-	sigs.k8s.io/json v0.0.0-20211020170558-c049b76a60c6 // indirect
-	sigs.k8s.io/structured-merge-diff/v4 v4.2.1 // indirect
-	sigs.k8s.io/yaml v1.2.0 // indirect
-=======
 	golang.org/x/net v0.0.0-20220826154423-83b083e8dc8b // indirect
 	golang.org/x/text v0.3.7 // indirect
 	gopkg.in/inf.v0 v0.9.1 // indirect
@@ -49,5 +26,4 @@
 	sigs.k8s.io/json v0.0.0-20220713155537-f223a00ba0e2 // indirect
 	sigs.k8s.io/structured-merge-diff/v4 v4.2.3 // indirect
 	sigs.k8s.io/yaml v1.3.0 // indirect
->>>>>>> 4c8917ea
 )