--- conflicted
+++ resolved
@@ -26,26 +26,6 @@
           - -v=4
           - 2>&1
           env:
-<<<<<<< HEAD
-            - name: OP_CONNECT_HOST
-              value: http://onepassword-connect:8080/
-            - name: OP_CONNECT_TOKEN_NAME
-              value: onepassword-token
-            - name: OP_CONNECT_TOKEN_KEY
-              value: token
-            - name: OP_SERVICE_ACCOUNT_SECRET_NAME
-              value: service-account
-            - name: OP_SERVICE_ACCOUNT_TOKEN_KEY
-              value: token
-          volumeMounts:
-            - name: webhook-certs
-              mountPath: /etc/webhook/certs
-              readOnly: true
-      volumes:
-        - name: webhook-certs
-          secret:
-            secretName: op-injector-certs
-=======
           - name: POD_NAMESPACE
             valueFrom:
               fieldRef:
@@ -56,8 +36,11 @@
             value: onepassword-token
           - name: OP_CONNECT_TOKEN_KEY
             value: token
+          - name: OP_SERVICE_ACCOUNT_SECRET_NAME
+            value: service-account
+          - name: OP_SERVICE_ACCOUNT_TOKEN_KEY
+            value: token
           lifecycle:
             preStop:
               exec:
-                command: [ "/bin/sh", "-c", "/prestop.sh" ]
->>>>>>> db044aca
+                command: [ "/bin/sh", "-c", "/prestop.sh" ]